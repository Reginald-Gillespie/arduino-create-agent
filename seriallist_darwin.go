--- conflicted
+++ resolved
@@ -34,18 +34,10 @@
 			cmdOutput, _ = pipe_commands(usbcmd, grepcmd)
 		}
 
-<<<<<<< HEAD
-	var arduino_ports []OsSerialPort
-	var other_ports []OsSerialPort
-
-	// how many lines is the output? boards attached = lines/8
-	for i := 0; i < len(cmdOutSlice)/8; i++ {
-=======
 		if len(cmdOutput) == 0 {
 			//give up
 			continue
 		}
->>>>>>> 083fd9e0
 
 		cmdOutSlice := strings.Split(string(cmdOutput), "\n")
 
@@ -58,43 +50,11 @@
 				cmdOutMap[arr[0]] = arr[1]
 			}
 		}
-<<<<<<< HEAD
-
-		archBoardName, boardName, _ := getBoardName(cmdOutMap["Product ID"])
-
-		// remove initial 0x and final zeros
-		ttyHeader := strings.Trim((cmdOutMap["Location ID"]), "0x")
-		ttyHeader = strings.Split(ttyHeader, " ")[0]
-		ttyHeader = strings.Trim(ttyHeader, "0")
-
-		for _, port := range ports {
-			if strings.Contains(port.Name, ttyHeader) {
-				if !strings.Contains(port.Name, "/cu") {
-					port.RelatedNames = append(port.RelatedNames, archBoardName)
-					port.FriendlyName = strings.Trim(boardName, "\n")
-					arduino_ports = append(arduino_ports, port)
-				} else {
-					other_ports = append(other_ports, port)
-				}
-			}
-		}
-	}
-
-	arduino_ports = append(arduino_ports, other_ports...)
-
-	// additional remove phase
-	arduino_ports = Filter(arduino_ports, func(port OsSerialPort) bool {
-		return !strings.Contains(port.Name, "Blue") && !strings.Contains(port.Name, "/cu")
-	})
-
-	return arduino_ports
-=======
 		ports[index].IdProduct = strings.Split(cmdOutMap["Product ID"], " ")[0]
 		ports[index].IdVendor = strings.Split(cmdOutMap["Vendor ID"], " ")[0]
 		ports[index].Manufacturer = cmdOutMap["Manufacturer"]
 	}
 	return ports
->>>>>>> 083fd9e0
 }
 
 func hideFile(path string) {
